--- conflicted
+++ resolved
@@ -3,7 +3,6 @@
     "allow": [
       "Bash(rg:*)",
       "Bash(mkdir:*)",
-<<<<<<< HEAD
       "Bash(python -m pytest:*)",
       "Bash(python3 -m pytest:*)",
       "Bash(source venv/bin/activate)",
@@ -24,13 +23,11 @@
       "Bash(python3:*)",
       "Bash(uv run ruff check:*)",
       "Bash(uv pip:*)",
-      "Bash(uv pip install:*)"
-=======
+      "Bash(uv pip install:*)",
       "Bash(build.bat)",
       "Bash(cmd /c \"cd db_migration_tool && build.bat\")",
       "Bash(dir:*)",
       "Bash(nul)"
->>>>>>> 94f5cae2
     ],
     "deny": []
   }
