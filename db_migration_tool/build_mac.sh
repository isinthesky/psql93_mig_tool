--- conflicted
+++ resolved
@@ -28,7 +28,6 @@
     echo "✅ 가상환경 생성 완료"
 fi
 
-<<<<<<< HEAD
 # 가상환경 활성화 (.venv 또는 venv)
 if [ -d ".venv" ]; then
     echo "📦 가상환경 활성화 (.venv)..."
@@ -44,27 +43,11 @@
 # 필요한 패키지 설치 확인
 echo "📋 의존성 확인..."
 if command -v uv &> /dev/null; then
-    uv sync
+    uv pip install -e ".[dev]"
 else
     pip install -r requirements.txt
 fi
-=======
-# 가상환경 활성화
-if [ -f ".venv/bin/activate" ]; then
-    echo "📦 가상환경 활성화..."
-    source .venv/bin/activate
-    echo "✅ 가상환경 활성화 완료"
-else
-    echo "❌ 가상환경을 찾을 수 없습니다."
-    exit 1
-fi
-
-# 개발 의존성 설치 (PyInstaller 포함)
-echo
-echo "📋 개발 의존성을 설치합니다..."
-uv pip install -e ".[dev]"
 echo "✅ 의존성 설치 완료"
->>>>>>> 94f5cae2
 
 # 이전 빌드 정리
 echo
@@ -83,11 +66,11 @@
 if [ -d "dist/DB Migration Tool.app" ]; then
     echo "✅ 빌드 성공!"
     echo "📍 위치: dist/DB Migration Tool.app"
-    
+
     # 앱 크기 확인
     SIZE=$(du -sh "dist/DB Migration Tool.app" | cut -f1)
     echo "📊 앱 크기: $SIZE"
-    
+
     # DMG 생성 (선택사항)
     read -p "DMG 파일을 생성하시겠습니까? (y/n) " -n 1 -r
     echo
@@ -98,7 +81,7 @@
             echo "create-dmg 설치 중..."
             brew install create-dmg
         fi
-        
+
         # DMG 생성
         create-dmg \
             --volname "DB Migration Tool" \
@@ -110,7 +93,7 @@
             --app-drop-link 450 150 \
             "DB_Migration_Tool.dmg" \
             "dist/"
-            
+
         if [ -f "DB_Migration_Tool.dmg" ]; then
             echo "✅ DMG 생성 완료: DB_Migration_Tool.dmg"
         fi
