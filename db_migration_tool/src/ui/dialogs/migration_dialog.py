--- conflicted
+++ resolved
@@ -3,12 +3,14 @@
 """
 
 from datetime import date, datetime
+from typing import Optional
 
 from PySide6.QtCore import QDate, Qt, QTimer
 from PySide6.QtGui import QTextCursor
 from PySide6.QtWidgets import (
-<<<<<<< HEAD
+    QButtonGroup,
     QCalendarWidget,
+    QCheckBox,
     QDialog,
     QGroupBox,
     QHBoxLayout,
@@ -18,31 +20,19 @@
     QMessageBox,
     QProgressBar,
     QPushButton,
+    QRadioButton,
     QSpinBox,
     QTextEdit,
     QVBoxLayout,
     QWidget,
 )
-=======
-    QDialog, QVBoxLayout, QHBoxLayout, QLabel,
-    QPushButton, QProgressBar, QTextEdit, QGroupBox,
-    QCalendarWidget, QListWidget, QListWidgetItem,
-    QMessageBox, QSplitter, QWidget, QSpinBox, QCheckBox
-)
-from PySide6.QtCore import Qt, QThread, Signal, QTimer, QDate
-from PySide6.QtGui import QTextCursor
-from datetime import datetime, date
-from typing import List
->>>>>>> 94f5cae2
 
 from src.core.copy_migration_worker import CopyMigrationWorker
+from src.core.migration_worker import MigrationWorker
 from src.core.partition_discovery import PartitionDiscovery
-<<<<<<< HEAD
+from src.core.table_types import TableType, TABLE_TYPE_CONFIG, get_all_table_types
 from src.models.history import CheckpointManager, HistoryManager
 from src.models.profile import ConnectionProfile
-=======
-from src.core.table_types import TableType, TABLE_TYPE_CONFIG, get_all_table_types
->>>>>>> 94f5cae2
 from src.utils.enhanced_logger import log_emitter
 
 
@@ -56,26 +46,23 @@
         self.checkpoint_manager = CheckpointManager()
         self.worker = None
         self.history_id = None
-        self.worker = None
-        self.history_id = None
         self.is_running = False
-<<<<<<< HEAD
-        self.all_partitions = []  # 전체 파티션 목록 저장
-=======
-
-        # 선택된 테이블 타입 (기본값: Point History만)
-        self.selected_table_types: List[TableType] = [TableType.POINT_HISTORY]
-        self.table_type_checkboxes = {}  # 체크박스 저장용
->>>>>>> 94f5cae2
+        self.all_partitions = []
+
+        # 옵션 기본값
+        self.selected_table_types: list[TableType] = [TableType.POINT_HISTORY]
+        self.table_type_checkboxes: dict[TableType, QCheckBox] = {}
+        self.migration_method = "copy"  # 'copy' or 'insert'
+        self.error_strategy = "stop"  # 'stop' or 'skip'
 
         self.setup_ui()
         self.check_incomplete_migration()
 
     def setup_ui(self):
         """UI 초기화"""
-        self.setWindowTitle(f"마이그레이션 - {self.profile.name}")
+        self.setWindowTitle(f"마이그레이션 작업 설정 - {self.profile.name}")
         self.setModal(True)
-        self.resize(900, 700)
+        self.resize(950, 800)
 
         layout = QVBoxLayout(self)
 
@@ -83,15 +70,19 @@
         connection_status_widget = self.create_connection_status_widget()
         layout.addWidget(connection_status_widget)
 
-        # 상단: 날짜 선택 영역
+        # 옵션 설정 영역 (새로 추가)
+        options_group = self.create_options_group()
+        layout.addWidget(options_group)
+
+        # 날짜 선택 영역
         date_group = self.create_date_selection_group()
         layout.addWidget(date_group)
 
-        # 중간: 진행 상황 영역
+        # 진행 상황 영역
         progress_group = self.create_progress_group()
         layout.addWidget(progress_group)
 
-        # 하단: 로그 영역
+        # 로그 영역
         log_group = self.create_log_group()
         layout.addWidget(log_group)
 
@@ -126,21 +117,15 @@
         # 다이얼로그가 열릴 때 연결 확인 시작
         QTimer.singleShot(100, self.check_connections)
 
-    def create_date_selection_group(self):
-<<<<<<< HEAD
-        """날짜 선택 그룹 생성"""
-        group = QGroupBox("날짜 범위 선택")
-        layout = QHBoxLayout()
-=======
-        """날짜 범위 및 테이블 타입 선택 그룹 생성"""
-        group = QGroupBox("마이그레이션 설정")
+    def create_options_group(self):
+        """옵션 설정 그룹 생성"""
+        group = QGroupBox("마이그레이션 옵션")
         main_layout = QVBoxLayout()
 
-        # 테이블 타입 선택 (상단)
+        # 첫 번째 행: 테이블 타입 선택
         table_type_layout = QHBoxLayout()
-        table_type_layout.addWidget(QLabel("테이블 타입:"))
-
-        # 각 테이블 타입별 체크박스 생성
+        table_type_layout.addWidget(QLabel("마이그레이션 항목:"))
+
         for table_type in get_all_table_types():
             config = TABLE_TYPE_CONFIG[table_type]
             checkbox = QCheckBox(f"{config.display_name} ({table_type.value})")
@@ -157,9 +142,63 @@
         table_type_layout.addStretch()
         main_layout.addLayout(table_type_layout)
 
-        # 날짜 선택 영역
-        date_partition_layout = QHBoxLayout()
->>>>>>> 94f5cae2
+        # 두 번째 행: 마이그레이션 방식 및 에러 처리 전략
+        options_row_layout = QHBoxLayout()
+
+        # 마이그레이션 방식 선택
+        method_group = QGroupBox("마이그레이션 방식")
+        method_layout = QHBoxLayout()
+
+        self.copy_radio = QRadioButton("COPY (고성능)")
+        self.copy_radio.setToolTip("PostgreSQL COPY 명령 사용 - 대용량 데이터에 적합")
+        self.copy_radio.setChecked(True)
+        self.copy_radio.toggled.connect(self.on_method_changed)
+
+        self.insert_radio = QRadioButton("INSERT (호환성)")
+        self.insert_radio.setToolTip("표준 INSERT 문 사용 - 호환성이 높음")
+        self.insert_radio.toggled.connect(self.on_method_changed)
+
+        method_button_group = QButtonGroup(self)
+        method_button_group.addButton(self.copy_radio)
+        method_button_group.addButton(self.insert_radio)
+
+        method_layout.addWidget(self.copy_radio)
+        method_layout.addWidget(self.insert_radio)
+        method_group.setLayout(method_layout)
+        options_row_layout.addWidget(method_group)
+
+        # 에러 처리 전략 선택
+        error_group = QGroupBox("에러 처리 전략")
+        error_layout = QHBoxLayout()
+
+        self.stop_on_error_radio = QRadioButton("중단")
+        self.stop_on_error_radio.setToolTip("에러 발생 시 마이그레이션 즉시 중단")
+        self.stop_on_error_radio.setChecked(True)
+        self.stop_on_error_radio.toggled.connect(self.on_error_strategy_changed)
+
+        self.skip_on_error_radio = QRadioButton("건너뛰기")
+        self.skip_on_error_radio.setToolTip("에러 발생 시 해당 파티션 건너뛰고 계속 진행")
+        self.skip_on_error_radio.toggled.connect(self.on_error_strategy_changed)
+
+        error_button_group = QButtonGroup(self)
+        error_button_group.addButton(self.stop_on_error_radio)
+        error_button_group.addButton(self.skip_on_error_radio)
+
+        error_layout.addWidget(self.stop_on_error_radio)
+        error_layout.addWidget(self.skip_on_error_radio)
+        error_group.setLayout(error_layout)
+        options_row_layout.addWidget(error_group)
+
+        options_row_layout.addStretch()
+        main_layout.addLayout(options_row_layout)
+
+        group.setLayout(main_layout)
+        return group
+
+    def create_date_selection_group(self):
+        """날짜 선택 그룹 생성"""
+        group = QGroupBox("날짜 범위 선택")
+        layout = QHBoxLayout()
 
         # 시작 날짜
         start_layout = QVBoxLayout()
@@ -168,11 +207,7 @@
         self.start_calendar.setMaximumHeight(200)
         self.start_calendar.selectionChanged.connect(self.on_date_changed)
         start_layout.addWidget(self.start_calendar)
-<<<<<<< HEAD
         layout.addLayout(start_layout)
-=======
-        date_partition_layout.addLayout(start_layout)
->>>>>>> 94f5cae2
 
         # 종료 날짜
         end_layout = QVBoxLayout()
@@ -181,11 +216,7 @@
         self.end_calendar.setMaximumHeight(200)
         self.end_calendar.selectionChanged.connect(self.on_date_changed)
         end_layout.addWidget(self.end_calendar)
-<<<<<<< HEAD
         layout.addLayout(end_layout)
-=======
-        date_partition_layout.addLayout(end_layout)
->>>>>>> 94f5cae2
 
         # 파티션 목록
         partition_layout = QVBoxLayout()
@@ -195,17 +226,9 @@
         partition_layout.addWidget(self.partition_list)
         self.partition_count_label = QLabel("총 0개 파티션")
         partition_layout.addWidget(self.partition_count_label)
-<<<<<<< HEAD
         layout.addLayout(partition_layout)
 
         group.setLayout(layout)
-=======
-        date_partition_layout.addLayout(partition_layout)
-
-        main_layout.addLayout(date_partition_layout)
-
-        group.setLayout(main_layout)
->>>>>>> 94f5cae2
         return group
 
     def create_progress_group(self):
@@ -234,23 +257,18 @@
         # 상태 정보
         info_layout = QHBoxLayout()
 
-        # 처리 속도
         self.speed_label = QLabel("처리 속도: 0 rows/sec")
         info_layout.addWidget(self.speed_label)
 
-        # 데이터 전송률
         self.data_rate_label = QLabel("전송 속도: 0 MB/sec")
         info_layout.addWidget(self.data_rate_label)
 
-        # 예상 완료 시간
         self.eta_label = QLabel("예상 완료: 계산중...")
         info_layout.addWidget(self.eta_label)
 
-        # 경과 시간
         self.elapsed_label = QLabel("경과 시간: 00:00:00")
         info_layout.addWidget(self.elapsed_label)
 
-        # COPY 방식 표시
         self.method_label = QLabel("방식: COPY (고성능)")
         self.method_label.setStyleSheet("QLabel { color: #0080FF; font-weight: bold; }")
         info_layout.addWidget(self.method_label)
@@ -293,7 +311,7 @@
         layout.addWidget(source_label)
 
         self.source_status_icon = QLabel("●")
-        self.source_status_icon.setStyleSheet("color: #FFFF00; font-size: 16px;")  # 노란색
+        self.source_status_icon.setStyleSheet("color: #FFFF00; font-size: 16px;")
         layout.addWidget(self.source_status_icon)
 
         self.source_status_text = QLabel("확인 중...")
@@ -307,7 +325,7 @@
         layout.addWidget(target_label)
 
         self.target_status_icon = QLabel("●")
-        self.target_status_icon.setStyleSheet("color: #FFFF00; font-size: 16px;")  # 노란색
+        self.target_status_icon.setStyleSheet("color: #FFFF00; font-size: 16px;")
         layout.addWidget(self.target_status_icon)
 
         self.target_status_text = QLabel("확인 중...")
@@ -324,7 +342,6 @@
             }
         """)
 
-        # 연결 상태 저장
         self.source_connected = False
         self.target_connected = False
 
@@ -341,6 +358,49 @@
 
         group.setLayout(layout)
         return group
+
+    def on_table_type_changed(self, state):
+        """테이블 타입 체크박스 변경 이벤트"""
+        self.selected_table_types = [
+            table_type
+            for table_type, checkbox in self.table_type_checkboxes.items()
+            if checkbox.isChecked()
+        ]
+
+        if not self.selected_table_types:
+            sender = self.sender()
+            if sender:
+                sender.setChecked(True)
+            QMessageBox.warning(
+                self,
+                "선택 오류",
+                "최소 1개의 테이블 타입을 선택해야 합니다."
+            )
+            return
+
+        # 파티션 목록 업데이트
+        start_date = self.start_calendar.selectedDate().toPython()
+        end_date = self.end_calendar.selectedDate().toPython()
+        if start_date <= end_date:
+            self.update_partition_list(start_date, end_date)
+
+    def on_method_changed(self, checked):
+        """마이그레이션 방식 변경 이벤트"""
+        if self.copy_radio.isChecked():
+            self.migration_method = "copy"
+            self.method_label.setText("방식: COPY (고성능)")
+            self.method_label.setStyleSheet("QLabel { color: #0080FF; font-weight: bold; }")
+        else:
+            self.migration_method = "insert"
+            self.method_label.setText("방식: INSERT (호환성)")
+            self.method_label.setStyleSheet("QLabel { color: #FF8000; font-weight: bold; }")
+
+    def on_error_strategy_changed(self, checked):
+        """에러 처리 전략 변경 이벤트"""
+        if self.stop_on_error_radio.isChecked():
+            self.error_strategy = "stop"
+        else:
+            self.error_strategy = "skip"
 
     def check_incomplete_migration(self):
         """미완료 마이그레이션 확인"""
@@ -358,37 +418,6 @@
 
             if reply == QMessageBox.Yes:
                 self.resume_migration(incomplete.id)
-<<<<<<< HEAD
-=======
-                
-    def on_table_type_changed(self, state):
-        """테이블 타입 체크박스 변경 이벤트"""
-        # 선택된 테이블 타입 업데이트
-        self.selected_table_types = [
-            table_type
-            for table_type, checkbox in self.table_type_checkboxes.items()
-            if checkbox.isChecked()
-        ]
-
-        # 최소 1개는 선택되어야 함
-        if not self.selected_table_types:
-            # 체크 해제한 것을 다시 체크
-            sender = self.sender()
-            if sender:
-                sender.setChecked(True)
-            QMessageBox.warning(
-                self,
-                "선택 오류",
-                "최소 1개의 테이블 타입을 선택해야 합니다."
-            )
-            return
-
-        # 파티션 목록 업데이트
-        start_date = self.start_calendar.selectedDate().toPython()
-        end_date = self.end_calendar.selectedDate().toPython()
-        if start_date <= end_date:
-            self.update_partition_list(start_date, end_date)
->>>>>>> 94f5cae2
 
     def on_date_changed(self):
         """날짜 변경 이벤트"""
@@ -398,81 +427,15 @@
         if start_date > end_date:
             return
 
-        # 파티션 목록 업데이트
         self.update_partition_list(start_date, end_date)
 
     def update_partition_list(self, start_date: date, end_date: date):
         """파티션 목록 업데이트"""
         self.partition_list.clear()
-<<<<<<< HEAD
-        self.all_partitions = []  # 초기화
-=======
->>>>>>> 94f5cae2
+        self.all_partitions = []
 
         try:
-            # 파티션 탐색 (선택된 테이블 타입 전달)
             discovery = PartitionDiscovery(self.profile.source_config)
-<<<<<<< HEAD
-            partitions = discovery.discover_partitions(start_date, end_date)
-
-            if partitions:
-                # 전체 파티션 목록 저장 (딕셔너리 형태)
-                self.all_partitions = partitions
-                
-                # UI에는 최대 100개까지만 표시
-                display_limit = 100
-                display_count = min(len(partitions), display_limit)
-                
-                for i in range(display_count):
-                    partition = partitions[i]
-                    item_text = f"{partition['table_name']} ({partition['row_count']:,} rows)"
-                    item = QListWidgetItem(item_text)
-                    item.setData(Qt.UserRole, partition["table_name"])
-                    self.partition_list.addItem(item)
-
-                # 100개 초과 시 요약 아이템 추가
-                if len(partitions) > display_limit:
-                    remaining = len(partitions) - display_limit
-                    summary_text = f"... 외 {remaining}개 파티션 (전체 {len(partitions)}개 포함됨)"
-                    summary_item = QListWidgetItem(summary_text)
-                    # 선택 불가능하게 설정하거나 스타일 적용
-                    summary_item.setFlags(summary_item.flags() & ~Qt.ItemIsSelectable)
-                    summary_item.setForeground(Qt.gray)
-                    self.partition_list.addItem(summary_item)
-
-                self.partition_count_label.setText(f"총 {len(partitions)}개 파티션")
-                self.add_log(f"파티션 {len(partitions)}개 발견", "INFO")
-            else:
-                # 파티션이 없는 경우 수동 생성 (fallback)
-                self.add_log("partition_table_info에서 파티션을 찾을 수 없어 수동 생성", "WARNING")
-                current = start_date
-                manual_partitions = []
-
-                while current <= end_date:
-                    partition_name = f"point_history_{current.strftime('%y%m%d')}"
-                    manual_partitions.append(partition_name)
-                    current = date(current.year, current.month, current.day + 1)
-                
-                # 수동 생성된 파티션도 all_partitions에 저장 (형식 맞춤)
-                self.all_partitions = [{"table_name": name, "row_count": 0} for name in manual_partitions]
-
-                # UI 표시 (수동 생성은 보통 많지 않으므로 다 보여줘도 되지만 로직 통일)
-                display_limit = 100
-                display_count = min(len(manual_partitions), display_limit)
-
-                for i in range(display_count):
-                    partition_name = manual_partitions[i]
-                    self.partition_list.addItem(partition_name)
-                
-                if len(manual_partitions) > display_limit:
-                    remaining = len(manual_partitions) - display_limit
-                    summary_item = QListWidgetItem(f"... 외 {remaining}개 파티션")
-                    summary_item.setFlags(summary_item.flags() & ~Qt.ItemIsSelectable)
-                    summary_item.setForeground(Qt.gray)
-                    self.partition_list.addItem(summary_item)
-
-                self.partition_count_label.setText(f"총 {len(manual_partitions)}개 파티션 (수동)")
-=======
             partitions = discovery.discover_partitions(
                 start_date,
                 end_date,
@@ -480,51 +443,43 @@
             )
 
             if partitions:
+                self.all_partitions = partitions
+
                 # 테이블 타입별로 그룹화하여 표시
-                table_type_groups = {}
+                display_limit = 100
+                display_count = 0
+
                 for partition in partitions:
-                    table_type = partition['table_type']
-                    if table_type not in table_type_groups:
-                        table_type_groups[table_type] = []
-                    table_type_groups[table_type].append(partition)
-
-                # 각 테이블 타입별로 항목 추가
-                total_count = 0
-                for table_type in sorted(table_type_groups.keys(), key=lambda t: t.value):
-                    partitions_for_type = table_type_groups[table_type]
-                    config = TABLE_TYPE_CONFIG[table_type]
-
-                    for partition in partitions_for_type:
-                        item_text = f"[{config.display_name}] {partition['table_name']} ({partition['row_count']:,} rows)"
-                        item = QListWidgetItem(item_text)
-                        item.setData(Qt.UserRole, partition['table_name'])
-                        self.partition_list.addItem(item)
-                        total_count += 1
-
-                self.partition_count_label.setText(f"총 {total_count}개 파티션")
-                self.add_log(f"파티션 {total_count}개 발견 (타입: {len(table_type_groups)}개)", "INFO")
+                    if display_count >= display_limit:
+                        break
+
+                    table_type = partition.get('table_type')
+                    config = TABLE_TYPE_CONFIG.get(table_type) if table_type else None
+                    type_prefix = f"[{config.display_name}] " if config else ""
+
+                    item_text = f"{type_prefix}{partition['table_name']} ({partition['row_count']:,} rows)"
+                    item = QListWidgetItem(item_text)
+                    item.setData(Qt.UserRole, partition["table_name"])
+                    self.partition_list.addItem(item)
+                    display_count += 1
+
+                if len(partitions) > display_limit:
+                    remaining = len(partitions) - display_limit
+                    summary_text = f"... 외 {remaining}개 파티션 (전체 {len(partitions)}개 포함됨)"
+                    summary_item = QListWidgetItem(summary_text)
+                    summary_item.setFlags(summary_item.flags() & ~Qt.ItemIsSelectable)
+                    summary_item.setForeground(Qt.gray)
+                    self.partition_list.addItem(summary_item)
+
+                self.partition_count_label.setText(f"총 {len(partitions)}개 파티션")
+                self.add_log(f"파티션 {len(partitions)}개 발견", "INFO")
             else:
-                # 파티션이 없는 경우
                 self.partition_count_label.setText("총 0개 파티션")
                 self.add_log("선택한 조건에 해당하는 파티션이 없습니다", "WARNING")
->>>>>>> 94f5cae2
 
         except Exception as e:
             self.add_log(f"파티션 탐색 오류: {str(e)}", "ERROR")
             self.partition_count_label.setText("총 0개 파티션 (오류)")
-            manual_partitions = []
-
-            while current <= end_date:
-                partition_name = f"point_history_{current.strftime('%y%m%d')}"
-                manual_partitions.append(partition_name)
-                current = date(current.year, current.month, current.day + 1)
-            
-            self.all_partitions = [{"table_name": name, "row_count": 0} for name in manual_partitions]
-            
-            for name in manual_partitions:
-                self.partition_list.addItem(name)
-
-            self.partition_count_label.setText(f"총 {len(manual_partitions)}개 파티션 (수동)")
 
     def add_log(self, message: str, level: str = "INFO"):
         """로그 추가"""
@@ -534,7 +489,6 @@
         self.log_text.append(log_entry)
         self.log_text.moveCursor(QTextCursor.End)
 
-        # 향상된 로거로도 기록
         log_emitter.emit_log(level, message)
 
     def start_migration(self):
@@ -542,7 +496,6 @@
         if self.is_running:
             return
 
-        # 날짜 확인
         start_date = self.start_calendar.selectedDate().toPython()
         end_date = self.end_calendar.selectedDate().toPython()
 
@@ -551,33 +504,27 @@
             return
 
         # 파티션 목록 가져오기
-        # 파티션 목록 가져오기
         partitions = []
-        
-        # self.all_partitions가 있으면 그것을 사용
         if self.all_partitions:
             for p in self.all_partitions:
-                # p는 딕셔너리이거나 문자열일 수 있음 (수동 생성 시)
                 if isinstance(p, dict):
                     partitions.append(p["table_name"])
                 else:
-                    partitions.append(p)  # 문자열인 경우
+                    partitions.append(p)
         else:
-            # 기존 로직 유지 (fallback)
             for i in range(self.partition_list.count()):
                 item = self.partition_list.item(i)
-                # 요약 아이템 건너뛰기
                 if item.text().startswith("... 외"):
                     continue
-                    
-                # UserRole에 저장된 실제 테이블 이름 가져오기
                 table_name = item.data(Qt.UserRole)
                 if table_name:
                     partitions.append(table_name)
                 else:
-                    # fallback: 텍스트에서 테이블 이름 추출
                     text = item.text()
                     if " (" in text:
+                        # [Type] name (rows) 형식에서 이름 추출
+                        if "] " in text:
+                            text = text.split("] ")[1]
                         table_name = text.split(" (")[0]
                     else:
                         table_name = text
@@ -587,7 +534,13 @@
             QMessageBox.warning(self, "파티션 없음", "선택된 날짜 범위에 파티션이 없습니다.")
             return
 
-        # 이력 생성 (연결 상태 포함)
+        # 선택한 옵션 로그
+        method_text = "COPY (고성능)" if self.migration_method == "copy" else "INSERT (호환성)"
+        error_text = "중단" if self.error_strategy == "stop" else "건너뛰기"
+        types_text = ", ".join([t.value for t in self.selected_table_types])
+        self.add_log(f"옵션 - 방식: {method_text}, 에러 처리: {error_text}, 테이블 타입: {types_text}", "INFO")
+
+        # 이력 생성
         source_status = "연결 성공" if self.source_connected else self.source_status_text.text()
         target_status = "연결 성공" if self.target_connected else self.target_status_text.text()
 
@@ -615,14 +568,12 @@
         if not history:
             return
 
-        # 날짜 설정
         start_date = datetime.strptime(history.start_date, "%Y-%m-%d").date()
         end_date = datetime.strptime(history.end_date, "%Y-%m-%d").date()
 
         self.start_calendar.setSelectedDate(QDate(start_date))
         self.end_calendar.setSelectedDate(QDate(end_date))
 
-        # 미완료 체크포인트 가져오기
         pending_checkpoints = self.checkpoint_manager.get_pending_checkpoints(history_id)
         partitions = [cp.partition_name for cp in pending_checkpoints]
 
@@ -635,32 +586,51 @@
         self.is_running = True
         self.start_btn.setEnabled(False)
         self.pause_btn.setEnabled(True)
-        self.apply_batch_btn.setEnabled(False)  # COPY 방식에서는 배치 크기 조정 불필요
-
-        # COPY 기반 워커 생성
-        self.worker = CopyMigrationWorker(self.profile, partitions, self.history_id, resume=resume)
+
+        # 옵션 컨트롤 비활성화
+        self.copy_radio.setEnabled(False)
+        self.insert_radio.setEnabled(False)
+        self.stop_on_error_radio.setEnabled(False)
+        self.skip_on_error_radio.setEnabled(False)
+        for checkbox in self.table_type_checkboxes.values():
+            checkbox.setEnabled(False)
+
+        # 마이그레이션 방식에 따라 워커 선택
+        if self.migration_method == "copy":
+            self.worker = CopyMigrationWorker(
+                self.profile, partitions, self.history_id, resume=resume
+            )
+            self.apply_batch_btn.setEnabled(False)
+        else:
+            self.worker = MigrationWorker(
+                self.profile, partitions, self.history_id, resume=resume
+            )
+            self.apply_batch_btn.setEnabled(True)
+
+        # 에러 처리 전략 설정
+        if hasattr(self.worker, 'skip_on_error'):
+            self.worker.skip_on_error = (self.error_strategy == "skip")
 
         # 시그널 연결
         self.worker.progress.connect(self.on_progress)
         self.worker.log.connect(self.add_log)
         self.worker.finished.connect(self.on_finished)
         self.worker.error.connect(self.on_error)
-        self.worker.performance.connect(self.on_performance_update)  # 새로운 성능 시그널
+
+        if hasattr(self.worker, 'performance'):
+            self.worker.performance.connect(self.on_performance_update)
 
         # 워커 시작
         self.worker.start()
-
-        # 타이머 시작
-        self.update_timer.start(5000)  # 5초마다
-
-        # 날짜 범위 변수 정의
+        self.update_timer.start(5000)
+
         start_date = self.start_calendar.selectedDate().toPython()
         end_date = self.end_calendar.selectedDate().toPython()
 
         self.add_log(f"마이그레이션 시작 - {len(partitions)}개 파티션", "INFO")
         self.add_log(f"날짜 범위: {start_date} ~ {end_date}", "INFO")
 
-        # 트레이 아이콘 알림: 마이그레이션 시작 및 실행 중 아이콘 변경
+        # 트레이 아이콘 알림
         main_window = self.parent()
         if main_window and hasattr(main_window, "tray_icon") and main_window.tray_icon:
             main_window.tray_icon.set_migration_running(True)
@@ -700,7 +670,6 @@
                     self.worker.stop()
                 self.add_log("사용자가 마이그레이션을 취소했습니다", "WARNING")
 
-                # 트레이 아이콘 기본 아이콘 복원
                 main_window = self.parent()
                 if main_window and hasattr(main_window, "tray_icon") and main_window.tray_icon:
                     main_window.tray_icon.set_migration_running(False)
@@ -709,34 +678,27 @@
 
     def on_progress(self, data: dict):
         """진행 상황 업데이트"""
-        # 전체 진행률
         if "total_progress" in data:
             self.total_progress.setValue(data["total_progress"])
             self.total_label.setText(f"{data['completed_partitions']} / {data['total_partitions']}")
 
-        # 현재 파티션 진행률
         if "current_progress" in data:
             self.current_progress.setValue(data["current_progress"])
             self.current_label.setText(
                 f"{data['current_partition']} ({data['current_rows']:,} rows)"
             )
 
-        # 처리 속도
         if "speed" in data:
             self.speed_label.setText(f"처리 속도: {data['speed']:,} rows/sec")
 
     def update_progress(self):
-        """주기적 진행 상황 업데이트 (5초마다)"""
+        """주기적 진행 상황 업데이트"""
         if self.worker and self.is_running:
-            # CopyMigrationWorker는 성능 시그널로 업데이트하므로 여기서는 스킵
             if hasattr(self.worker, "performance_metrics"):
-                # CopyMigrationWorker의 경우 performance 시그널로 처리됨
                 return
 
-            # 기존 MigrationWorker용 코드
             stats = self.worker.get_stats()
 
-            # 예상 완료 시간
             if stats["eta_seconds"] > 0:
                 hours = int(stats["eta_seconds"] // 3600)
                 minutes = int((stats["eta_seconds"] % 3600) // 60)
@@ -744,7 +706,6 @@
             else:
                 self.eta_label.setText("예상 완료: 계산중...")
 
-            # 경과 시간
             elapsed = stats["elapsed_seconds"]
             hours = int(elapsed // 3600)
             minutes = int((elapsed % 3600) // 60)
@@ -758,17 +719,14 @@
 
         rows_processed = self._get_processed_rows()
 
-        # 완료 후에는 다시 시작하지 못하도록 비활성화
         self.start_btn.setEnabled(False)
         self.pause_btn.setEnabled(False)
         self.apply_batch_btn.setEnabled(False)
 
-        # 워커 정리
         if self.worker:
             self.worker.deleteLater()
             self.worker = None
 
-        # 이력 상태 업데이트
         if self.history_id:
             self.history_manager.update_history_status(
                 self.history_id, "completed", processed_rows=rows_processed
@@ -776,10 +734,8 @@
 
         self.add_log("마이그레이션이 완료되었습니다", "SUCCESS")
 
-        # 트레이 아이콘 알림: 마이그레이션 완료 및 기본 아이콘 복원
         main_window = self.parent()
         if main_window and hasattr(main_window, "tray_icon") and main_window.tray_icon:
-            # 처리된 총 행 수 계산
             if rows_processed == 0 and self.history_id:
                 history = self.history_manager.get_history(self.history_id)
                 rows_processed = history.processed_rows if history else 0
@@ -800,17 +756,14 @@
 
         rows_processed = self._get_processed_rows()
 
-        # 오류 발생 후에도 다시 시작하지 못하도록 비활성화
         self.start_btn.setEnabled(False)
         self.pause_btn.setEnabled(False)
         self.apply_batch_btn.setEnabled(False)
 
-        # 워커 정리
         if self.worker:
             self.worker.deleteLater()
             self.worker = None
 
-        # 이력 상태 업데이트
         if self.history_id:
             self.history_manager.update_history_status(
                 self.history_id, "failed", processed_rows=rows_processed
@@ -818,7 +771,6 @@
 
         self.add_log(f"오류 발생: {error_msg}", "ERROR")
 
-        # 트레이 아이콘 알림: 마이그레이션 오류 및 기본 아이콘 복원
         main_window = self.parent()
         if main_window and hasattr(main_window, "tray_icon") and main_window.tray_icon:
             main_window.tray_icon.set_migration_running(False)
@@ -841,7 +793,7 @@
             "Yes: 기존 데이터를 삭제하고 계속\n"
             "No: 마이그레이션 중단",
             QMessageBox.Yes | QMessageBox.No,
-            QMessageBox.No,  # 기본값은 No
+            QMessageBox.No,
         )
 
         if self.worker:
@@ -856,7 +808,6 @@
 
     def on_performance_update(self, stats: dict):
         """성능 지표 업데이트"""
-        # 처리 속도
         rows_per_sec = stats.get("instant_rows_per_sec", 0)
         if rows_per_sec >= 1000000:
             speed_text = f"{rows_per_sec / 1000000:.1f}M rows/sec"
@@ -866,15 +817,12 @@
             speed_text = f"{rows_per_sec:.0f} rows/sec"
         self.speed_label.setText(f"처리 속도: {speed_text}")
 
-        # 데이터 전송률
         mb_per_sec = stats.get("instant_mb_per_sec", 0)
         self.data_rate_label.setText(f"전송 속도: {mb_per_sec:.1f} MB/sec")
 
-        # 예상 완료 시간
         eta_time = stats.get("eta_time", "계산중...")
         self.eta_label.setText(f"예상 완료: {eta_time}")
 
-        # 경과 시간
         elapsed_time = stats.get("elapsed_time", "00:00:00")
         self.elapsed_label.setText(f"경과 시간: {elapsed_time}")
 
@@ -910,34 +858,31 @@
 
             if self.worker:
                 self.worker.stop()
-                self.worker.wait()  # 스레드 종료 대기
+                self.worker.wait()
 
         event.accept()
 
     def check_connections(self):
         """연결 상태 확인"""
-        # 임시 worker를 생성하여 연결 확인
         self.connection_checker = CopyMigrationWorker(
             profile=self.profile,
-            partitions=[],  # 빈 리스트
-            history_id=0,  # 임시 ID
+            partitions=[],
+            history_id=0,
             resume=False,
         )
 
-        # 연결 상태 시그널 연결
         self.connection_checker.connection_checking.connect(self.on_connection_checking)
         self.connection_checker.source_connection_status.connect(self.on_source_connection_status)
         self.connection_checker.target_connection_status.connect(self.on_target_connection_status)
 
-        # 연결 확인만 수행하는 플래그 설정
         self.connection_checker.check_connections_only = True
         self.connection_checker.start()
 
     def on_connection_checking(self):
         """연결 확인 시작"""
-        self.source_status_icon.setStyleSheet("color: #FFFF00; font-size: 16px;")  # 노란색
+        self.source_status_icon.setStyleSheet("color: #FFFF00; font-size: 16px;")
         self.source_status_text.setText("확인 중...")
-        self.target_status_icon.setStyleSheet("color: #FFFF00; font-size: 16px;")  # 노란색
+        self.target_status_icon.setStyleSheet("color: #FFFF00; font-size: 16px;")
         self.target_status_text.setText("확인 중...")
 
     def on_source_connection_status(self, connected: bool, message: str):
@@ -945,10 +890,10 @@
         self.source_connected = connected
 
         if connected:
-            self.source_status_icon.setStyleSheet("color: #00FF00; font-size: 16px;")  # 초록색
+            self.source_status_icon.setStyleSheet("color: #00FF00; font-size: 16px;")
             self.source_status_text.setText("연결됨")
         else:
-            self.source_status_icon.setStyleSheet("color: #FF0000; font-size: 16px;")  # 빨간색
+            self.source_status_icon.setStyleSheet("color: #FF0000; font-size: 16px;")
             self.source_status_text.setText(message)
 
         self.update_start_button_state()
@@ -958,17 +903,16 @@
         self.target_connected = connected
 
         if connected:
-            self.target_status_icon.setStyleSheet("color: #00FF00; font-size: 16px;")  # 초록색
+            self.target_status_icon.setStyleSheet("color: #00FF00; font-size: 16px;")
             self.target_status_text.setText("연결됨")
         else:
-            self.target_status_icon.setStyleSheet("color: #FF0000; font-size: 16px;")  # 빨간색
+            self.target_status_icon.setStyleSheet("color: #FF0000; font-size: 16px;")
             self.target_status_text.setText(message)
 
         self.update_start_button_state()
 
     def update_start_button_state(self):
         """시작 버튼 상태 업데이트"""
-        # 양쪽 DB가 모두 연결되었고, 현재 실행 중이 아닐 때만 활성화
         if self.source_connected and self.target_connected and not self.is_running:
             self.start_btn.setEnabled(True)
         else:
