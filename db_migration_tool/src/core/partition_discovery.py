"""
파티션 테이블 탐색 및 분석
"""
<<<<<<< HEAD

from datetime import date, datetime
from typing import Any

=======
from typing import List, Dict, Any, Tuple, Optional
from datetime import datetime, date
>>>>>>> 94f5cae2
import psycopg
from psycopg import sql

from .table_types import TableType, DEFAULT_TABLE_TYPE


class PartitionDiscovery:
    """파티션 테이블 탐색 클래스"""
<<<<<<< HEAD

    def __init__(self, connection_config: dict[str, Any], target_config: dict[str, Any] = None):
        self.source_config = connection_config
        self.target_config = target_config
        self.connection_config = connection_config  # 하위 호환성을 위해 유지 (현재 활성 설정)

    def discover_partitions(self, start_date: date, end_date: date) -> list[dict[str, Any]]:
        """날짜 범위에 해당하는 파티션 탐색"""
        partitions = []

=======
    
    def __init__(self, connection_config: Dict[str, Any]):
        self.connection_config = connection_config
        
    def discover_partitions(
        self,
        start_date: date,
        end_date: date,
        table_types: Optional[List[TableType]] = None
    ) -> List[Dict[str, Any]]:
        """
        날짜 범위에 해당하는 파티션 탐색

        Args:
            start_date: 시작 날짜
            end_date: 종료 날짜
            table_types: 탐색할 테이블 타입 리스트 (기본값: [DEFAULT_TABLE_TYPE])

        Returns:
            파티션 정보 리스트. 각 항목에는 table_name, table_type, start_date, end_date 등 포함
        """
        partitions = []

        # 기본값 설정 (backward compatibility)
        if table_types is None:
            table_types = [DEFAULT_TABLE_TYPE]

        # 빈 리스트 검증
        if not table_types:
            raise ValueError("최소 1개의 테이블 타입을 지정해야 합니다. (At least one table type must be specified)")

        # TableType enum을 문자열로 변환
        table_type_codes = [tt.value for tt in table_types]

>>>>>>> 94f5cae2
        try:
            # 연결 생성
            conn = self._create_connection()

            with conn.cursor() as cur:
                # partition_table_info 테이블에서 날짜 범위에 해당하는 파티션 조회
<<<<<<< HEAD
                cur.execute(
                    """
=======
                # IN 절을 사용하여 여러 테이블 타입 지원
                placeholders = ', '.join(['%s'] * len(table_type_codes))
                query = f"""
>>>>>>> 94f5cae2
                    SELECT
                        table_name,
                        table_data,
                        from_date,
                        to_date,
                        use_flag
                    FROM partition_table_info
                    WHERE table_data IN ({placeholders})
                    AND use_flag = true
                    AND from_date <= %s
                    AND to_date >= %s
<<<<<<< HEAD
                    ORDER BY from_date
                """,
                    (self._date_to_timestamp(end_date), self._date_to_timestamp(start_date)),
                )

=======
                    ORDER BY table_data, from_date
                """

                params = tuple(table_type_codes) + (
                    self._date_to_timestamp(end_date),
                    self._date_to_timestamp(start_date)
                )

                cur.execute(query, params)

>>>>>>> 94f5cae2
                for row in cur.fetchall():
                    table_name, table_data, from_date, to_date, use_flag = row

                    # 날짜 범위 확인
                    partition_start = self._timestamp_to_date(from_date)
                    partition_end = self._timestamp_to_date(to_date)

                    # 선택된 날짜 범위와 겹치는지 확인
                    if partition_start <= end_date and partition_end >= start_date:
                        # 테이블 존재 여부 확인
                        if self._check_table_exists(cur, table_name):
                            # 행 수 조회
                            row_count = self._get_row_count(cur, table_name)

<<<<<<< HEAD
                            partitions.append(
                                {
                                    "table_name": table_name,
                                    "start_date": partition_start,
                                    "end_date": partition_end,
                                    "row_count": row_count,
                                    "from_timestamp": from_date,
                                    "to_timestamp": to_date,
                                }
                            )
=======
                            # TableType enum으로 변환
                            try:
                                table_type = TableType(table_data)
                            except ValueError:
                                # 알 수 없는 타입은 건너뜀
                                continue

                            partitions.append({
                                'table_name': table_name,
                                'table_type': table_type,  # TableType enum 추가
                                'table_type_code': table_data,  # 'PH', 'TH' 등
                                'start_date': partition_start,
                                'end_date': partition_end,
                                'row_count': row_count,
                                'from_timestamp': from_date,
                                'to_timestamp': to_date
                            })
>>>>>>> 94f5cae2

            conn.close()

        except Exception as e:
            raise Exception(f"파티션 탐색 오류: {str(e)}")

        return partitions

    def get_partition_info(self, partition_name: str, is_target: bool = False) -> dict[str, Any]:
        """특정 파티션 정보 조회

        Args:
            partition_name: 조회할 파티션 이름
            is_target: True이면 대상 DB 구성으로 연결
        """
        try:
            conn = self._create_connection(is_target=is_target)

            with conn.cursor() as cur:
                # 파티션 정보 조회
                cur.execute(
                    """
                    SELECT
                        table_name,
                        from_date,
                        to_date,
                        use_flag
                    FROM partition_table_info
                    WHERE table_name = %s
                """,
                    (partition_name,),
                )

                row = cur.fetchone()
                if not row:
                    return None

                table_name, from_date, to_date, use_flag = row

                # 테이블 정보
                info = {
                    "table_name": table_name,
                    "from_date": self._timestamp_to_date(from_date),
                    "to_date": self._timestamp_to_date(to_date),
                    "active": use_flag,
                    "exists": self._check_table_exists(cur, table_name),
                }

                if info["exists"]:
                    # 행 수 조회
                    info["row_count"] = self._get_row_count(cur, table_name)

                    # 컬럼 정보 조회
                    cur.execute(
                        """
                        SELECT column_name, data_type
                        FROM information_schema.columns
                        WHERE table_name = %s
                        ORDER BY ordinal_position
                    """,
                        (table_name,),
                    )

                    info["columns"] = [{"name": col[0], "type": col[1]} for col in cur.fetchall()]

            conn.close()
            return info

        except Exception as e:
            raise Exception(f"파티션 정보 조회 오류: {str(e)}")

    def verify_partition_structure(self, source_partition: str, target_partition: str) -> bool:
        """소스와 대상 파티션 구조 비교"""
        try:
            source_info = self.get_partition_info(source_partition)

            # 대상 정보 조회 (대상 설정이 없으면 비교 불가)
            if not self.target_config:
                return False

            target_info = self.get_partition_info(target_partition, is_target=True)

            if not source_info or not target_info:
                return False

            # 컬럼 비교
            source_cols = {(c["name"], c["type"]) for c in source_info.get("columns", [])}
            target_cols = {(c["name"], c["type"]) for c in target_info.get("columns", [])}

            return source_cols == target_cols

        except Exception:
            return False

    def _create_connection(self, is_target: bool = False) -> psycopg.Connection:
        """데이터베이스 연결 생성"""
        if is_target and self.target_config:
            config = self.target_config
        else:
            config = self.connection_config

        conn_params = {
            "host": config["host"],
            "port": config["port"],
            "dbname": config["database"],
            "user": config["username"],
            "password": config["password"],
        }

        if config.get("ssl"):
            conn_params["sslmode"] = "require"

        return psycopg.connect(**conn_params)

    def _check_table_exists(self, cursor, table_name: str) -> bool:
        """테이블 존재 여부 확인"""
        cursor.execute(
            """
            SELECT EXISTS (
                SELECT 1 FROM information_schema.tables
                WHERE table_schema = 'public'
                AND table_name = %s
            )
        """,
            (table_name,),
        )
        return cursor.fetchone()[0]

    def _get_row_count(self, cursor, table_name: str) -> int:
        """테이블 행 수 조회"""
        try:
            cursor.execute(sql.SQL("SELECT COUNT(*) FROM {}").format(sql.Identifier(table_name)))
            return cursor.fetchone()[0]
        except (psycopg.DatabaseError, psycopg.OperationalError):
            return 0

    def _date_to_timestamp(self, d: date) -> int:
        """날짜를 밀리초 타임스탬프로 변환"""
        dt = datetime.combine(d, datetime.min.time())
        return int(dt.timestamp() * 1000)

    def _timestamp_to_date(self, ts: int) -> date:
        """밀리초 타임스탬프를 날짜로 변환"""
        return datetime.fromtimestamp(ts / 1000).date()<|MERGE_RESOLUTION|>--- conflicted
+++ resolved
@@ -1,15 +1,10 @@
 """
 파티션 테이블 탐색 및 분석
 """
-<<<<<<< HEAD
 
 from datetime import date, datetime
-from typing import Any
-
-=======
-from typing import List, Dict, Any, Tuple, Optional
-from datetime import datetime, date
->>>>>>> 94f5cae2
+from typing import Any, Optional
+
 import psycopg
 from psycopg import sql
 
@@ -18,28 +13,18 @@
 
 class PartitionDiscovery:
     """파티션 테이블 탐색 클래스"""
-<<<<<<< HEAD
 
     def __init__(self, connection_config: dict[str, Any], target_config: dict[str, Any] = None):
         self.source_config = connection_config
         self.target_config = target_config
-        self.connection_config = connection_config  # 하위 호환성을 위해 유지 (현재 활성 설정)
-
-    def discover_partitions(self, start_date: date, end_date: date) -> list[dict[str, Any]]:
-        """날짜 범위에 해당하는 파티션 탐색"""
-        partitions = []
-
-=======
-    
-    def __init__(self, connection_config: Dict[str, Any]):
-        self.connection_config = connection_config
-        
+        self.connection_config = connection_config  # 하위 호환성을 위해 유지
+
     def discover_partitions(
         self,
         start_date: date,
         end_date: date,
-        table_types: Optional[List[TableType]] = None
-    ) -> List[Dict[str, Any]]:
+        table_types: Optional[list[TableType]] = None
+    ) -> list[dict[str, Any]]:
         """
         날짜 범위에 해당하는 파티션 탐색
 
@@ -49,7 +34,7 @@
             table_types: 탐색할 테이블 타입 리스트 (기본값: [DEFAULT_TABLE_TYPE])
 
         Returns:
-            파티션 정보 리스트. 각 항목에는 table_name, table_type, start_date, end_date 등 포함
+            파티션 정보 리스트
         """
         partitions = []
 
@@ -59,26 +44,19 @@
 
         # 빈 리스트 검증
         if not table_types:
-            raise ValueError("최소 1개의 테이블 타입을 지정해야 합니다. (At least one table type must be specified)")
+            raise ValueError("최소 1개의 테이블 타입을 지정해야 합니다.")
 
         # TableType enum을 문자열로 변환
         table_type_codes = [tt.value for tt in table_types]
 
->>>>>>> 94f5cae2
         try:
             # 연결 생성
             conn = self._create_connection()
 
             with conn.cursor() as cur:
                 # partition_table_info 테이블에서 날짜 범위에 해당하는 파티션 조회
-<<<<<<< HEAD
-                cur.execute(
-                    """
-=======
-                # IN 절을 사용하여 여러 테이블 타입 지원
                 placeholders = ', '.join(['%s'] * len(table_type_codes))
                 query = f"""
->>>>>>> 94f5cae2
                     SELECT
                         table_name,
                         table_data,
@@ -90,13 +68,6 @@
                     AND use_flag = true
                     AND from_date <= %s
                     AND to_date >= %s
-<<<<<<< HEAD
-                    ORDER BY from_date
-                """,
-                    (self._date_to_timestamp(end_date), self._date_to_timestamp(start_date)),
-                )
-
-=======
                     ORDER BY table_data, from_date
                 """
 
@@ -107,7 +78,6 @@
 
                 cur.execute(query, params)
 
->>>>>>> 94f5cae2
                 for row in cur.fetchall():
                     table_name, table_data, from_date, to_date, use_flag = row
 
@@ -122,18 +92,6 @@
                             # 행 수 조회
                             row_count = self._get_row_count(cur, table_name)
 
-<<<<<<< HEAD
-                            partitions.append(
-                                {
-                                    "table_name": table_name,
-                                    "start_date": partition_start,
-                                    "end_date": partition_end,
-                                    "row_count": row_count,
-                                    "from_timestamp": from_date,
-                                    "to_timestamp": to_date,
-                                }
-                            )
-=======
                             # TableType enum으로 변환
                             try:
                                 table_type = TableType(table_data)
@@ -143,15 +101,14 @@
 
                             partitions.append({
                                 'table_name': table_name,
-                                'table_type': table_type,  # TableType enum 추가
-                                'table_type_code': table_data,  # 'PH', 'TH' 등
+                                'table_type': table_type,
+                                'table_type_code': table_data,
                                 'start_date': partition_start,
                                 'end_date': partition_end,
                                 'row_count': row_count,
                                 'from_timestamp': from_date,
                                 'to_timestamp': to_date
                             })
->>>>>>> 94f5cae2
 
             conn.close()
 
