--- conflicted
+++ resolved
@@ -19,32 +19,24 @@
 ]
 
 [project.optional-dependencies]
-# Development dependencies (build, package)
+# Development dependencies (build, package, lint, type check)
 dev = [
     "PyInstaller>=6.3.0",
-<<<<<<< HEAD
     "ruff>=0.8.0",
     "mypy>=1.13.0",
 ]
 
-=======
-]
-
 # Test dependencies
->>>>>>> 94f5cae2
 test = [
     "pytest>=7.4.3",
     "pytest-qt>=4.2.0",
     "pytest-cov>=4.1.0",
     "pytest-mock>=3.11.1",
-<<<<<<< HEAD
-=======
 ]
 
 # All optional dependencies
 all = [
     "db-migration-tool[dev,test]",
->>>>>>> 94f5cae2
 ]
 
 [build-system]
